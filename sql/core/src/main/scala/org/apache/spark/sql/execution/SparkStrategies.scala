/*
 * Licensed to the Apache Software Foundation (ASF) under one or more
 * contributor license agreements.  See the NOTICE file distributed with
 * this work for additional information regarding copyright ownership.
 * The ASF licenses this file to You under the Apache License, Version 2.0
 * (the "License"); you may not use this file except in compliance with
 * the License.  You may obtain a copy of the License at
 *
 *    http://www.apache.org/licenses/LICENSE-2.0
 *
 * Unless required by applicable law or agreed to in writing, software
 * distributed under the License is distributed on an "AS IS" BASIS,
 * WITHOUT WARRANTIES OR CONDITIONS OF ANY KIND, either express or implied.
 * See the License for the specific language governing permissions and
 * limitations under the License.
 */

package org.apache.spark.sql.execution

import org.apache.spark.sql.catalyst.InternalRow
import org.apache.spark.sql.catalyst.expressions._
import org.apache.spark.sql.catalyst.expressions.aggregate.AggregateExpression
import org.apache.spark.sql.catalyst.planning._
import org.apache.spark.sql.catalyst.plans._
import org.apache.spark.sql.catalyst.plans.logical.{BroadcastHint, LogicalPlan}
import org.apache.spark.sql.catalyst.plans.physical._
import org.apache.spark.sql.execution.columnar.{InMemoryColumnarTableScan, InMemoryRelation}
import org.apache.spark.sql.execution.datasources.{CreateTableUsing, CreateTempTableUsing, DescribeCommand => LogicalDescribeCommand, _}
import org.apache.spark.sql.execution.{DescribeCommand => RunnableDescribeCommand}
import org.apache.spark.sql.{Strategy, execution}

private[sql] abstract class SparkStrategies extends QueryPlanner[SparkPlan] {
  self: SparkPlanner =>

  object LeftSemiJoin extends Strategy with PredicateHelper {
    def apply(plan: LogicalPlan): Seq[SparkPlan] = plan match {
      case ExtractEquiJoinKeys(
             LeftSemi, leftKeys, rightKeys, condition, left, CanBroadcast(right)) =>
        joins.BroadcastLeftSemiJoinHash(
          leftKeys, rightKeys, planLater(left), planLater(right), condition) :: Nil
      // Find left semi joins where at least some predicates can be evaluated by matching join keys
      case ExtractEquiJoinKeys(LeftSemi, leftKeys, rightKeys, condition, left, right) =>
        joins.LeftSemiJoinHash(
          leftKeys, rightKeys, planLater(left), planLater(right), condition) :: Nil
      // no predicate can be evaluated by matching hash keys
      case logical.Join(left, right, LeftSemi, condition) =>
        joins.LeftSemiJoinBNL(planLater(left), planLater(right), condition) :: Nil
      case _ => Nil
    }
  }

  /**
   * Matches a plan whose output should be small enough to be used in broadcast join.
   */
  object CanBroadcast {
    def unapply(plan: LogicalPlan): Option[LogicalPlan] = plan match {
      case BroadcastHint(p) => Some(p)
      case p if sqlContext.conf.autoBroadcastJoinThreshold > 0 &&
        p.statistics.sizeInBytes <= sqlContext.conf.autoBroadcastJoinThreshold => Some(p)
      case _ => None
    }
  }

  /**
   * Uses the [[ExtractEquiJoinKeys]] pattern to find joins where at least some of the predicates
   * can be evaluated by matching join keys.
   *
   * Join implementations are chosen with the following precedence:
   *
   * - Broadcast: if one side of the join has an estimated physical size that is smaller than the
   *     user-configurable [[org.apache.spark.sql.SQLConf.AUTO_BROADCASTJOIN_THRESHOLD]] threshold
   *     or if that side has an explicit broadcast hint (e.g. the user applied the
   *     [[org.apache.spark.sql.functions.broadcast()]] function to a DataFrame), then that side
   *     of the join will be broadcasted and the other side will be streamed, with no shuffling
   *     performed. If both sides of the join are eligible to be broadcasted then the
   * - Sort merge: if the matching join keys are sortable.
   */
  object EquiJoinSelection extends Strategy with PredicateHelper {

    private[this] def makeBroadcastHashJoin(
        leftKeys: Seq[Expression],
        rightKeys: Seq[Expression],
        left: LogicalPlan,
        right: LogicalPlan,
        condition: Option[Expression],
        side: joins.BuildSide): Seq[SparkPlan] = {
      val broadcastHashJoin = execution.joins.BroadcastHashJoin(
        leftKeys, rightKeys, side, planLater(left), planLater(right))
      condition.map(Filter(_, broadcastHashJoin)).getOrElse(broadcastHashJoin) :: Nil
    }

    def apply(plan: LogicalPlan): Seq[SparkPlan] = plan match {

      // --- Inner joins --------------------------------------------------------------------------

      case ExtractEquiJoinKeys(Inner, leftKeys, rightKeys, condition, left, CanBroadcast(right)) =>
        makeBroadcastHashJoin(leftKeys, rightKeys, left, right, condition, joins.BuildRight)

      case ExtractEquiJoinKeys(Inner, leftKeys, rightKeys, condition, CanBroadcast(left), right) =>
        makeBroadcastHashJoin(leftKeys, rightKeys, left, right, condition, joins.BuildLeft)

      case ExtractEquiJoinKeys(Inner, leftKeys, rightKeys, condition, left, right)
        if RowOrdering.isOrderable(leftKeys) =>
        val mergeJoin =
          joins.SortMergeJoin(leftKeys, rightKeys, planLater(left), planLater(right))
        condition.map(Filter(_, mergeJoin)).getOrElse(mergeJoin) :: Nil

      // --- Outer joins --------------------------------------------------------------------------

      case ExtractEquiJoinKeys(
          LeftOuter, leftKeys, rightKeys, condition, left, CanBroadcast(right)) =>
        joins.BroadcastHashOuterJoin(
          leftKeys, rightKeys, LeftOuter, condition, planLater(left), planLater(right)) :: Nil

      case ExtractEquiJoinKeys(
          RightOuter, leftKeys, rightKeys, condition, CanBroadcast(left), right) =>
        joins.BroadcastHashOuterJoin(
          leftKeys, rightKeys, RightOuter, condition, planLater(left), planLater(right)) :: Nil

      case ExtractEquiJoinKeys(joinType, leftKeys, rightKeys, condition, left, right)
        if RowOrdering.isOrderable(leftKeys) =>
        joins.SortMergeOuterJoin(
          leftKeys, rightKeys, joinType, condition, planLater(left), planLater(right)) :: Nil

<<<<<<< HEAD
      // --- Cases where this strategy does not apply ---------------------------------------------

      case _ => Nil
=======
      case ExtractRangeJoinKeys(joinType, rangeJoinKeys, left, right) =>
        execution.RangeJoin(planLater(left), planLater(right), rangeJoinKeys, sqlContext) :: Nil

      case _ =>
        Nil
>>>>>>> 40265f7a
    }
  }

  /**
   * Used to plan the aggregate operator for expressions based on the AggregateFunction2 interface.
   */
  object Aggregation extends Strategy {
    def apply(plan: LogicalPlan): Seq[SparkPlan] = plan match {
      case logical.Aggregate(groupingExpressions, resultExpressions, child) =>
        // A single aggregate expression might appear multiple times in resultExpressions.
        // In order to avoid evaluating an individual aggregate function multiple times, we'll
        // build a set of the distinct aggregate expressions and build a function which can
        // be used to re-write expressions so that they reference the single copy of the
        // aggregate function which actually gets computed.
        val aggregateExpressions = resultExpressions.flatMap { expr =>
          expr.collect {
            case agg: AggregateExpression => agg
          }
        }.distinct
        // For those distinct aggregate expressions, we create a map from the
        // aggregate function to the corresponding attribute of the function.
        val aggregateFunctionToAttribute = aggregateExpressions.map { agg =>
          val aggregateFunction = agg.aggregateFunction
          val attribute = Alias(aggregateFunction, aggregateFunction.toString)().toAttribute
          (aggregateFunction, agg.isDistinct) -> attribute
        }.toMap

        val (functionsWithDistinct, functionsWithoutDistinct) =
          aggregateExpressions.partition(_.isDistinct)
        if (functionsWithDistinct.map(_.aggregateFunction.children).distinct.length > 1) {
          // This is a sanity check. We should not reach here when we have multiple distinct
          // column sets. Our MultipleDistinctRewriter should take care this case.
          sys.error("You hit a query analyzer bug. Please report your query to " +
            "Spark user mailing list.")
        }

        val namedGroupingExpressions = groupingExpressions.map {
          case ne: NamedExpression => ne -> ne
          // If the expression is not a NamedExpressions, we add an alias.
          // So, when we generate the result of the operator, the Aggregate Operator
          // can directly get the Seq of attributes representing the grouping expressions.
          case other =>
            val withAlias = Alias(other, other.toString)()
            other -> withAlias
        }
        val groupExpressionMap = namedGroupingExpressions.toMap

        // The original `resultExpressions` are a set of expressions which may reference
        // aggregate expressions, grouping column values, and constants. When aggregate operator
        // emits output rows, we will use `resultExpressions` to generate an output projection
        // which takes the grouping columns and final aggregate result buffer as input.
        // Thus, we must re-write the result expressions so that their attributes match up with
        // the attributes of the final result projection's input row:
        val rewrittenResultExpressions = resultExpressions.map { expr =>
          expr.transformDown {
            case AggregateExpression(aggregateFunction, _, isDistinct) =>
              // The final aggregation buffer's attributes will be `finalAggregationAttributes`,
              // so replace each aggregate expression by its corresponding attribute in the set:
              aggregateFunctionToAttribute(aggregateFunction, isDistinct)
            case expression =>
              // Since we're using `namedGroupingAttributes` to extract the grouping key
              // columns, we need to replace grouping key expressions with their corresponding
              // attributes. We do not rely on the equality check at here since attributes may
              // differ cosmetically. Instead, we use semanticEquals.
              groupExpressionMap.collectFirst {
                case (expr, ne) if expr semanticEquals expression => ne.toAttribute
              }.getOrElse(expression)
          }.asInstanceOf[NamedExpression]
        }

        val aggregateOperator =
          if (aggregateExpressions.map(_.aggregateFunction).exists(!_.supportsPartial)) {
            if (functionsWithDistinct.nonEmpty) {
              sys.error("Distinct columns cannot exist in Aggregate operator containing " +
                "aggregate functions which don't support partial aggregation.")
            } else {
              aggregate.Utils.planAggregateWithoutPartial(
                namedGroupingExpressions.map(_._2),
                aggregateExpressions,
                aggregateFunctionToAttribute,
                rewrittenResultExpressions,
                planLater(child))
            }
          } else if (functionsWithDistinct.isEmpty) {
            aggregate.Utils.planAggregateWithoutDistinct(
              namedGroupingExpressions.map(_._2),
              aggregateExpressions,
              aggregateFunctionToAttribute,
              rewrittenResultExpressions,
              planLater(child))
          } else {
            aggregate.Utils.planAggregateWithOneDistinct(
              namedGroupingExpressions.map(_._2),
              functionsWithDistinct,
              functionsWithoutDistinct,
              aggregateFunctionToAttribute,
              rewrittenResultExpressions,
              planLater(child))
          }

        aggregateOperator

      case _ => Nil
    }
  }

  object BroadcastNestedLoop extends Strategy {
    def apply(plan: LogicalPlan): Seq[SparkPlan] = plan match {
      case logical.Join(
             CanBroadcast(left), right, joinType, condition) if joinType != LeftSemi =>
        execution.joins.BroadcastNestedLoopJoin(
          planLater(left), planLater(right), joins.BuildLeft, joinType, condition) :: Nil
      case logical.Join(
             left, CanBroadcast(right), joinType, condition) if joinType != LeftSemi =>
        execution.joins.BroadcastNestedLoopJoin(
          planLater(left), planLater(right), joins.BuildRight, joinType, condition) :: Nil
      case _ => Nil
    }
  }

  object CartesianProduct extends Strategy {
    def apply(plan: LogicalPlan): Seq[SparkPlan] = plan match {
      // TODO CartesianProduct doesn't support the Left Semi Join
      case logical.Join(left, right, joinType, None) if joinType != LeftSemi =>
        execution.joins.CartesianProduct(planLater(left), planLater(right)) :: Nil
      case logical.Join(left, right, Inner, Some(condition)) =>
        execution.Filter(condition,
          execution.joins.CartesianProduct(planLater(left), planLater(right))) :: Nil
      case _ => Nil
    }
  }

  object DefaultJoin extends Strategy {
    def apply(plan: LogicalPlan): Seq[SparkPlan] = plan match {
      case logical.Join(left, right, joinType, condition) =>
        val buildSide =
          if (right.statistics.sizeInBytes <= left.statistics.sizeInBytes) {
            joins.BuildRight
          } else {
            joins.BuildLeft
          }
        joins.BroadcastNestedLoopJoin(
          planLater(left), planLater(right), buildSide, joinType, condition) :: Nil
      case _ => Nil
    }
  }

<<<<<<< HEAD
  protected lazy val singleRowRdd = sparkContext.parallelize(Seq(InternalRow()), 1)
=======
  object RangeJoin extends Strategy {
    def apply(plan: LogicalPlan): Seq[SparkPlan] = plan match {
      case logical.RangeJoin(left, right, condition) =>
        execution.RangeJoin(planLater(left), planLater(right), condition, sqlContext) :: Nil
    }
  }

  object ParquetOperations extends Strategy {
    def apply(plan: LogicalPlan): Seq[SparkPlan] = plan match {
      // TODO: need to support writing to other types of files.  Unify the below code paths.
      case logical.WriteToFile(path, child) =>
        val relation =
          ParquetRelation.create(path, child, sparkContext.hadoopConfiguration, sqlContext)
        // Note: overwrite=false because otherwise the metadata we just created will be deleted
        InsertIntoParquetTable(relation, planLater(child), overwrite = false) :: Nil
      case logical.InsertIntoTable(table: ParquetRelation, partition, child, overwrite) =>
        InsertIntoParquetTable(table, planLater(child), overwrite) :: Nil
      case PhysicalOperation(projectList, filters: Seq[Expression], relation: ParquetRelation) =>
        val prunePushedDownFilters =
          if (sqlContext.parquetFilterPushDown) {
            (predicates: Seq[Expression]) => {
              // Note: filters cannot be pushed down to Parquet if they contain more complex
              // expressions than simple "Attribute cmp Literal" comparisons. Here we remove all
              // filters that have been pushed down. Note that a predicate such as "(A AND B) OR C"
              // can result in "A OR C" being pushed down. Here we are conservative in the sense
              // that even if "A" was pushed and we check for "A AND B" we still want to keep
              // "A AND B" in the higher-level filter, not just "B".
              predicates.map(p => p -> ParquetFilters.createFilter(p)).collect {
                case (predicate, None) => predicate
              }
            }
          } else {
            identity[Seq[Expression]] _
          }
        pruneFilterProject(
          projectList,
          filters,
          prunePushedDownFilters,
          ParquetTableScan(
            _,
            relation,
            if (sqlContext.parquetFilterPushDown) filters else Nil)) :: Nil
>>>>>>> 40265f7a

  object TakeOrderedAndProject extends Strategy {
    def apply(plan: LogicalPlan): Seq[SparkPlan] = plan match {
      case logical.Limit(IntegerLiteral(limit), logical.Sort(order, true, child)) =>
        execution.TakeOrderedAndProject(limit, order, None, planLater(child)) :: Nil
      case logical.Limit(
             IntegerLiteral(limit),
             logical.Project(projectList, logical.Sort(order, true, child))) =>
        execution.TakeOrderedAndProject(limit, order, Some(projectList), planLater(child)) :: Nil
      case _ => Nil
    }
  }

  object InMemoryScans extends Strategy {
    def apply(plan: LogicalPlan): Seq[SparkPlan] = plan match {
      case PhysicalOperation(projectList, filters, mem: InMemoryRelation) =>
        pruneFilterProject(
          projectList,
          filters,
          identity[Seq[Expression]], // All filters still need to be evaluated.
          InMemoryColumnarTableScan(_, filters, mem)) :: Nil
      case _ => Nil
    }
  }

  // Can we automate these 'pass through' operations?
  object BasicOperators extends Strategy {
    def numPartitions: Int = self.numPartitions

    def apply(plan: LogicalPlan): Seq[SparkPlan] = plan match {
      case r: RunnableCommand => ExecutedCommand(r) :: Nil

      case logical.Distinct(child) =>
        throw new IllegalStateException(
          "logical distinct operator should have been replaced by aggregate in the optimizer")

      case logical.MapPartitions(f, tEnc, uEnc, output, child) =>
        execution.MapPartitions(f, tEnc, uEnc, output, planLater(child)) :: Nil
      case logical.AppendColumns(f, tEnc, uEnc, newCol, child) =>
        execution.AppendColumns(f, tEnc, uEnc, newCol, planLater(child)) :: Nil
      case logical.MapGroups(f, kEnc, tEnc, uEnc, grouping, output, child) =>
        execution.MapGroups(f, kEnc, tEnc, uEnc, grouping, output, planLater(child)) :: Nil
      case logical.CoGroup(f, kEnc, leftEnc, rightEnc, rEnc, output,
        leftGroup, rightGroup, left, right) =>
        execution.CoGroup(f, kEnc, leftEnc, rightEnc, rEnc, output, leftGroup, rightGroup,
          planLater(left), planLater(right)) :: Nil

      case logical.Repartition(numPartitions, shuffle, child) =>
        if (shuffle) {
          execution.Exchange(RoundRobinPartitioning(numPartitions), planLater(child)) :: Nil
        } else {
          execution.Coalesce(numPartitions, planLater(child)) :: Nil
        }
      case logical.SortPartitions(sortExprs, child) =>
        // This sort only sorts tuples within a partition. Its requiredDistribution will be
        // an UnspecifiedDistribution.
        execution.Sort(sortExprs, global = false, child = planLater(child)) :: Nil
      case logical.Sort(sortExprs, global, child) =>
        execution.Sort(sortExprs, global, planLater(child)) :: Nil
      case logical.Project(projectList, child) =>
        execution.Project(projectList, planLater(child)) :: Nil
      case logical.Filter(condition, child) =>
        execution.Filter(condition, planLater(child)) :: Nil
      case e @ logical.Expand(_, _, child) =>
        execution.Expand(e.projections, e.output, planLater(child)) :: Nil
      case logical.Window(projectList, windowExprs, partitionSpec, orderSpec, child) =>
        execution.Window(
          projectList, windowExprs, partitionSpec, orderSpec, planLater(child)) :: Nil
      case logical.Sample(lb, ub, withReplacement, seed, child) =>
        execution.Sample(lb, ub, withReplacement, seed, planLater(child)) :: Nil
      case logical.LocalRelation(output, data) =>
        LocalTableScan(output, data) :: Nil
      case logical.Limit(IntegerLiteral(limit), child) =>
        execution.Limit(limit, planLater(child)) :: Nil
      case Unions(unionChildren) =>
        execution.Union(unionChildren.map(planLater)) :: Nil
      case logical.Except(left, right) =>
        execution.Except(planLater(left), planLater(right)) :: Nil
      case logical.Intersect(left, right) =>
        execution.Intersect(planLater(left), planLater(right)) :: Nil
      case g @ logical.Generate(generator, join, outer, _, _, child) =>
        execution.Generate(
          generator, join = join, outer = outer, g.output, planLater(child)) :: Nil
      case logical.OneRowRelation =>
        execution.PhysicalRDD(Nil, singleRowRdd, "OneRowRelation") :: Nil
      case logical.RepartitionByExpression(expressions, child, nPartitions) =>
        execution.Exchange(HashPartitioning(
          expressions, nPartitions.getOrElse(numPartitions)), planLater(child)) :: Nil
      case e @ EvaluatePython(udf, child, _) =>
        BatchPythonEvaluation(udf, e.output, planLater(child)) :: Nil
      case LogicalRDD(output, rdd) => PhysicalRDD(output, rdd, "ExistingRDD") :: Nil
      case BroadcastHint(child) => planLater(child) :: Nil
      case _ => Nil
    }
  }

  object DDLStrategy extends Strategy {
    def apply(plan: LogicalPlan): Seq[SparkPlan] = plan match {
      case CreateTableUsing(tableIdent, userSpecifiedSchema, provider, true, opts, false, _) =>
        ExecutedCommand(
          CreateTempTableUsing(
            tableIdent, userSpecifiedSchema, provider, opts)) :: Nil
      case c: CreateTableUsing if !c.temporary =>
        sys.error("Tables created with SQLContext must be TEMPORARY. Use a HiveContext instead.")
      case c: CreateTableUsing if c.temporary && c.allowExisting =>
        sys.error("allowExisting should be set to false when creating a temporary table.")

      case CreateTableUsingAsSelect(tableIdent, provider, true, partitionsCols, mode, opts, query)
          if partitionsCols.nonEmpty =>
        sys.error("Cannot create temporary partitioned table.")

      case CreateTableUsingAsSelect(tableIdent, provider, true, _, mode, opts, query) =>
        val cmd = CreateTempTableUsingAsSelect(
          tableIdent, provider, Array.empty[String], mode, opts, query)
        ExecutedCommand(cmd) :: Nil
      case c: CreateTableUsingAsSelect if !c.temporary =>
        sys.error("Tables created with SQLContext must be TEMPORARY. Use a HiveContext instead.")

      case describe @ LogicalDescribeCommand(table, isExtended) =>
        val resultPlan = self.sqlContext.executePlan(table).executedPlan
        ExecutedCommand(
          RunnableDescribeCommand(resultPlan, describe.output, isExtended)) :: Nil

      case logical.ShowFunctions(db, pattern) => ExecutedCommand(ShowFunctions(db, pattern)) :: Nil

      case logical.DescribeFunction(function, extended) =>
        ExecutedCommand(DescribeFunction(function, extended)) :: Nil

      case _ => Nil
    }
  }
}<|MERGE_RESOLUTION|>--- conflicted
+++ resolved
@@ -122,17 +122,11 @@
         joins.SortMergeOuterJoin(
           leftKeys, rightKeys, joinType, condition, planLater(left), planLater(right)) :: Nil
 
-<<<<<<< HEAD
-      // --- Cases where this strategy does not apply ---------------------------------------------
-
-      case _ => Nil
-=======
       case ExtractRangeJoinKeys(joinType, rangeJoinKeys, left, right) =>
         execution.RangeJoin(planLater(left), planLater(right), rangeJoinKeys, sqlContext) :: Nil
 
-      case _ =>
-        Nil
->>>>>>> 40265f7a
+      // --- Cases where this strategy does not apply ---------------------------------------------
+      case _ => Nil
     }
   }
 
@@ -280,52 +274,15 @@
     }
   }
 
-<<<<<<< HEAD
   protected lazy val singleRowRdd = sparkContext.parallelize(Seq(InternalRow()), 1)
-=======
+
   object RangeJoin extends Strategy {
     def apply(plan: LogicalPlan): Seq[SparkPlan] = plan match {
       case logical.RangeJoin(left, right, condition) =>
         execution.RangeJoin(planLater(left), planLater(right), condition, sqlContext) :: Nil
-    }
-  }
-
-  object ParquetOperations extends Strategy {
-    def apply(plan: LogicalPlan): Seq[SparkPlan] = plan match {
-      // TODO: need to support writing to other types of files.  Unify the below code paths.
-      case logical.WriteToFile(path, child) =>
-        val relation =
-          ParquetRelation.create(path, child, sparkContext.hadoopConfiguration, sqlContext)
-        // Note: overwrite=false because otherwise the metadata we just created will be deleted
-        InsertIntoParquetTable(relation, planLater(child), overwrite = false) :: Nil
-      case logical.InsertIntoTable(table: ParquetRelation, partition, child, overwrite) =>
-        InsertIntoParquetTable(table, planLater(child), overwrite) :: Nil
-      case PhysicalOperation(projectList, filters: Seq[Expression], relation: ParquetRelation) =>
-        val prunePushedDownFilters =
-          if (sqlContext.parquetFilterPushDown) {
-            (predicates: Seq[Expression]) => {
-              // Note: filters cannot be pushed down to Parquet if they contain more complex
-              // expressions than simple "Attribute cmp Literal" comparisons. Here we remove all
-              // filters that have been pushed down. Note that a predicate such as "(A AND B) OR C"
-              // can result in "A OR C" being pushed down. Here we are conservative in the sense
-              // that even if "A" was pushed and we check for "A AND B" we still want to keep
-              // "A AND B" in the higher-level filter, not just "B".
-              predicates.map(p => p -> ParquetFilters.createFilter(p)).collect {
-                case (predicate, None) => predicate
-              }
-            }
-          } else {
-            identity[Seq[Expression]] _
-          }
-        pruneFilterProject(
-          projectList,
-          filters,
-          prunePushedDownFilters,
-          ParquetTableScan(
-            _,
-            relation,
-            if (sqlContext.parquetFilterPushDown) filters else Nil)) :: Nil
->>>>>>> 40265f7a
+      case _ => Nil
+    }
+  }
 
   object TakeOrderedAndProject extends Strategy {
     def apply(plan: LogicalPlan): Seq[SparkPlan] = plan match {
