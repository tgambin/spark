/*
 * Licensed to the Apache Software Foundation (ASF) under one or more
 * contributor license agreements.  See the NOTICE file distributed with
 * this work for additional information regarding copyright ownership.
 * The ASF licenses this file to You under the Apache License, Version 2.0
 * (the "License"); you may not use this file except in compliance with
 * the License.  You may obtain a copy of the License at
 *
 *    http://www.apache.org/licenses/LICENSE-2.0
 *
 * Unless required by applicable law or agreed to in writing, software
 * distributed under the License is distributed on an "AS IS" BASIS,
 * WITHOUT WARRANTIES OR CONDITIONS OF ANY KIND, either express or implied.
 * See the License for the specific language governing permissions and
 * limitations under the License.
 */

package org.apache.spark.sql.catalyst.plans.logical

import org.apache.spark.sql.Encoder
import org.apache.spark.sql.catalyst.encoders._
import org.apache.spark.sql.catalyst.expressions._
import org.apache.spark.sql.catalyst.expressions.aggregate.AggregateExpression
import org.apache.spark.sql.catalyst.plans._
import org.apache.spark.sql.types._
import scala.collection.mutable.ArrayBuffer

case class Project(projectList: Seq[NamedExpression], child: LogicalPlan) extends UnaryNode {
  override def output: Seq[Attribute] = projectList.map(_.toAttribute)

  override lazy val resolved: Boolean = {
    val hasSpecialExpressions = projectList.exists ( _.collect {
        case agg: AggregateExpression => agg
        case generator: Generator => generator
        case window: WindowExpression => window
      }.nonEmpty
    )

    !expressions.exists(!_.resolved) && childrenResolved && !hasSpecialExpressions
  }
}

/**
 * Applies a [[Generator]] to a stream of input rows, combining the
 * output of each into a new stream of rows.  This operation is similar to a `flatMap` in functional
 * programming with one important additional feature, which allows the input rows to be joined with
 * their output.
 * @param generator the generator expression
 * @param join  when true, each output row is implicitly joined with the input tuple that produced
 *              it.
 * @param outer when true, each input row will be output at least once, even if the output of the
 *              given `generator` is empty. `outer` has no effect when `join` is false.
 * @param qualifier Qualifier for the attributes of generator(UDTF)
 * @param generatorOutput The output schema of the Generator.
 * @param child Children logical plan node
 */
case class Generate(
    generator: Generator,
    join: Boolean,
    outer: Boolean,
    qualifier: Option[String],
    generatorOutput: Seq[Attribute],
    child: LogicalPlan)
  extends UnaryNode {

  /** The set of all attributes produced by this node. */
  def generatedSet: AttributeSet = AttributeSet(generatorOutput)

  override lazy val resolved: Boolean = {
    generator.resolved &&
      childrenResolved &&
      generator.elementTypes.length == generatorOutput.length &&
      generatorOutput.forall(_.resolved)
  }

  // we don't want the gOutput to be taken as part of the expressions
  // as that will cause exceptions like unresolved attributes etc.
  override def expressions: Seq[Expression] = generator :: Nil

  def output: Seq[Attribute] = {
    val qualified = qualifier.map(q =>
      // prepend the new qualifier to the existed one
      generatorOutput.map(a => a.withQualifiers(q +: a.qualifiers))
    ).getOrElse(generatorOutput)

    if (join) child.output ++ qualified else qualified
  }
}

case class Filter(condition: Expression, child: LogicalPlan) extends UnaryNode {
  override def output: Seq[Attribute] = child.output
}

abstract class SetOperation(left: LogicalPlan, right: LogicalPlan) extends BinaryNode {
  override def output: Seq[Attribute] =
    left.output.zip(right.output).map { case (leftAttr, rightAttr) =>
      leftAttr.withNullability(leftAttr.nullable || rightAttr.nullable)
    }

  final override lazy val resolved: Boolean =
    childrenResolved &&
      left.output.length == right.output.length &&
      left.output.zip(right.output).forall { case (l, r) => l.dataType == r.dataType }
}

private[sql] object SetOperation {
  def unapply(p: SetOperation): Option[(LogicalPlan, LogicalPlan)] = Some((p.left, p.right))
}

case class Union(left: LogicalPlan, right: LogicalPlan) extends SetOperation(left, right) {

  override def statistics: Statistics = {
    val sizeInBytes = left.statistics.sizeInBytes + right.statistics.sizeInBytes
    Statistics(sizeInBytes = sizeInBytes)
  }
}

case class Intersect(left: LogicalPlan, right: LogicalPlan) extends SetOperation(left, right)

case class Except(left: LogicalPlan, right: LogicalPlan) extends SetOperation(left, right) {
  /** We don't use right.output because those rows get excluded from the set. */
  override def output: Seq[Attribute] = left.output
}

case class Join(
  left: LogicalPlan,
  right: LogicalPlan,
  joinType: JoinType,
  condition: Option[Expression]) extends BinaryNode {

  override def output: Seq[Attribute] = {
    joinType match {
      case LeftSemi =>
        left.output
      case LeftOuter =>
        left.output ++ right.output.map(_.withNullability(true))
      case RightOuter =>
        left.output.map(_.withNullability(true)) ++ right.output
      case FullOuter =>
        left.output.map(_.withNullability(true)) ++ right.output.map(_.withNullability(true))
      case _ =>
        left.output ++ right.output
    }
  }

  def selfJoinResolved: Boolean = left.outputSet.intersect(right.outputSet).isEmpty

  // Joins are only resolved if they don't introduce ambiguous expression ids.
  override lazy val resolved: Boolean = {
    childrenResolved &&
      expressions.forall(_.resolved) &&
      selfJoinResolved &&
      condition.forall(_.dataType == BooleanType)
  }
}

<<<<<<< HEAD
/**
 * A hint for the optimizer that we should broadcast the `child` if used in a join operator.
 */
case class BroadcastHint(child: LogicalPlan) extends UnaryNode {
  override def output: Seq[Attribute] = child.output
=======
case class RangeJoin(
  left: LogicalPlan,
  right: LogicalPlan,
  condition: Seq[Expression]) extends BinaryNode{

  override def output = {
    left.output ++ right.output
  }
}

case class Except(left: LogicalPlan, right: LogicalPlan) extends BinaryNode {
  def output = left.output
>>>>>>> 40265f7a
}

case class InsertIntoTable(
    table: LogicalPlan,
    partition: Map[String, Option[String]],
    child: LogicalPlan,
    overwrite: Boolean,
    ifNotExists: Boolean)
  extends LogicalPlan {

  override def children: Seq[LogicalPlan] = child :: Nil
  override def output: Seq[Attribute] = Seq.empty

  assert(overwrite || !ifNotExists)
  override lazy val resolved: Boolean = childrenResolved && child.output.zip(table.output).forall {
    case (childAttr, tableAttr) =>
      DataType.equalsIgnoreCompatibleNullability(childAttr.dataType, tableAttr.dataType)
  }
}

/**
 * A container for holding named common table expressions (CTEs) and a query plan.
 * This operator will be removed during analysis and the relations will be substituted into child.
 * @param child The final query of this CTE.
 * @param cteRelations Queries that this CTE defined,
 *                     key is the alias of the CTE definition,
 *                     value is the CTE definition.
 */
case class With(child: LogicalPlan, cteRelations: Map[String, Subquery]) extends UnaryNode {
  override def output: Seq[Attribute] = child.output
}

case class WithWindowDefinition(
    windowDefinitions: Map[String, WindowSpecDefinition],
    child: LogicalPlan) extends UnaryNode {
  override def output: Seq[Attribute] = child.output
}

/**
 * @param order  The ordering expressions
 * @param global True means global sorting apply for entire data set,
 *               False means sorting only apply within the partition.
 * @param child  Child logical plan
 */
case class Sort(
    order: Seq[SortOrder],
    global: Boolean,
    child: LogicalPlan) extends UnaryNode {
  override def output: Seq[Attribute] = child.output
}

case class Aggregate(
    groupingExpressions: Seq[Expression],
    aggregateExpressions: Seq[NamedExpression],
    child: LogicalPlan)
  extends UnaryNode {

  override lazy val resolved: Boolean = {
    val hasWindowExpressions = aggregateExpressions.exists ( _.collect {
        case window: WindowExpression => window
      }.nonEmpty
    )

    !expressions.exists(!_.resolved) && childrenResolved && !hasWindowExpressions
  }

  override def output: Seq[Attribute] = aggregateExpressions.map(_.toAttribute)
}

case class Window(
    projectList: Seq[Attribute],
    windowExpressions: Seq[NamedExpression],
    partitionSpec: Seq[Expression],
    orderSpec: Seq[SortOrder],
    child: LogicalPlan) extends UnaryNode {

  override def output: Seq[Attribute] =
    projectList ++ windowExpressions.map(_.toAttribute)
}

private[sql] object Expand {
  /**
   * Extract attribute set according to the grouping id.
   *
   * @param bitmask bitmask to represent the selected of the attribute sequence
   * @param exprs the attributes in sequence
   * @return the attributes of non selected specified via bitmask (with the bit set to 1)
   */
  private def buildNonSelectExprSet(
      bitmask: Int,
      exprs: Seq[Expression]): ArrayBuffer[Expression] = {
    val set = new ArrayBuffer[Expression](2)

    var bit = exprs.length - 1
    while (bit >= 0) {
      if (((bitmask >> bit) & 1) == 0) set += exprs(bit)
      bit -= 1
    }

    set
  }

  /**
   * Apply the all of the GroupExpressions to every input row, hence we will get
   * multiple output rows for a input row.
   *
   * @param bitmasks The bitmask set represents the grouping sets
   * @param groupByExprs The grouping by expressions
   * @param gid Attribute of the grouping id
   * @param child Child operator
   */
  def apply(
    bitmasks: Seq[Int],
    groupByExprs: Seq[Expression],
    gid: Attribute,
    child: LogicalPlan): Expand = {
    // Create an array of Projections for the child projection, and replace the projections'
    // expressions which equal GroupBy expressions with Literal(null), if those expressions
    // are not set for this grouping set (according to the bit mask).
    val projections = bitmasks.map { bitmask =>
      // get the non selected grouping attributes according to the bit mask
      val nonSelectedGroupExprSet = buildNonSelectExprSet(bitmask, groupByExprs)

      (child.output :+ gid).map(expr => expr transformDown {
        // TODO this causes a problem when a column is used both for grouping and aggregation.
        case x: Expression if nonSelectedGroupExprSet.exists(_.semanticEquals(x)) =>
          // if the input attribute in the Invalid Grouping Expression set of for this group
          // replace it with constant null
          Literal.create(null, expr.dataType)
        case x if x == gid =>
          // replace the groupingId with concrete value (the bit mask)
          Literal.create(bitmask, IntegerType)
      })
    }
    Expand(projections, child.output :+ gid, child)
  }
}

/**
 * Apply a number of projections to every input row, hence we will get multiple output rows for
 * a input row.
 *
 * @param projections to apply
 * @param output of all projections.
 * @param child operator.
 */
case class Expand(
    projections: Seq[Seq[Expression]],
    output: Seq[Attribute],
    child: LogicalPlan) extends UnaryNode {

  override def references: AttributeSet =
    AttributeSet(projections.flatten.flatMap(_.references))

  override def statistics: Statistics = {
    // TODO shouldn't we factor in the size of the projection versus the size of the backing child
    //      row?
    val sizeInBytes = child.statistics.sizeInBytes * projections.length
    Statistics(sizeInBytes = sizeInBytes)
  }
}

trait GroupingAnalytics extends UnaryNode {

  def groupByExprs: Seq[Expression]
  def aggregations: Seq[NamedExpression]

  override def output: Seq[Attribute] = aggregations.map(_.toAttribute)

  // Needs to be unresolved before its translated to Aggregate + Expand because output attributes
  // will change in analysis.
  override lazy val resolved: Boolean = false

  def withNewAggs(aggs: Seq[NamedExpression]): GroupingAnalytics
}

/**
 * A GROUP BY clause with GROUPING SETS can generate a result set equivalent
 * to generated by a UNION ALL of multiple simple GROUP BY clauses.
 *
 * We will transform GROUPING SETS into logical plan Aggregate(.., Expand) in Analyzer
 * @param bitmasks     A list of bitmasks, each of the bitmask indicates the selected
 *                     GroupBy expressions
 * @param groupByExprs The Group By expressions candidates, take effective only if the
 *                     associated bit in the bitmask set to 1.
 * @param child        Child operator
 * @param aggregations The Aggregation expressions, those non selected group by expressions
 *                     will be considered as constant null if it appears in the expressions
 */
case class GroupingSets(
    bitmasks: Seq[Int],
    groupByExprs: Seq[Expression],
    child: LogicalPlan,
    aggregations: Seq[NamedExpression]) extends GroupingAnalytics {

  def withNewAggs(aggs: Seq[NamedExpression]): GroupingAnalytics =
    this.copy(aggregations = aggs)
}

/**
 * Cube is a syntactic sugar for GROUPING SETS, and will be transformed to GroupingSets,
 * and eventually will be transformed to Aggregate(.., Expand) in Analyzer
 *
 * @param groupByExprs The Group By expressions candidates.
 * @param child        Child operator
 * @param aggregations The Aggregation expressions, those non selected group by expressions
 *                     will be considered as constant null if it appears in the expressions
 */
case class Cube(
    groupByExprs: Seq[Expression],
    child: LogicalPlan,
    aggregations: Seq[NamedExpression]) extends GroupingAnalytics {

  def withNewAggs(aggs: Seq[NamedExpression]): GroupingAnalytics =
    this.copy(aggregations = aggs)
}

/**
 * Rollup is a syntactic sugar for GROUPING SETS, and will be transformed to GroupingSets,
 * and eventually will be transformed to Aggregate(.., Expand) in Analyzer
 *
 * @param groupByExprs The Group By expressions candidates, take effective only if the
 *                     associated bit in the bitmask set to 1.
 * @param child        Child operator
 * @param aggregations The Aggregation expressions, those non selected group by expressions
 *                     will be considered as constant null if it appears in the expressions
 */
case class Rollup(
    groupByExprs: Seq[Expression],
    child: LogicalPlan,
    aggregations: Seq[NamedExpression]) extends GroupingAnalytics {

  def withNewAggs(aggs: Seq[NamedExpression]): GroupingAnalytics =
    this.copy(aggregations = aggs)
}

case class Pivot(
    groupByExprs: Seq[NamedExpression],
    pivotColumn: Expression,
    pivotValues: Seq[Literal],
    aggregates: Seq[Expression],
    child: LogicalPlan) extends UnaryNode {
  override def output: Seq[Attribute] = groupByExprs.map(_.toAttribute) ++ aggregates match {
    case agg :: Nil => pivotValues.map(value => AttributeReference(value.toString, agg.dataType)())
    case _ => pivotValues.flatMap{ value =>
      aggregates.map(agg => AttributeReference(value + "_" + agg.prettyString, agg.dataType)())
    }
  }
}

case class Limit(limitExpr: Expression, child: LogicalPlan) extends UnaryNode {
  override def output: Seq[Attribute] = child.output

  override lazy val statistics: Statistics = {
    val limit = limitExpr.eval().asInstanceOf[Int]
    val sizeInBytes = (limit: Long) * output.map(a => a.dataType.defaultSize).sum
    Statistics(sizeInBytes = sizeInBytes)
  }
}

case class Subquery(alias: String, child: LogicalPlan) extends UnaryNode {
  override def output: Seq[Attribute] = child.output.map(_.withQualifiers(alias :: Nil))
}

/**
 * Sample the dataset.
 *
 * @param lowerBound Lower-bound of the sampling probability (usually 0.0)
 * @param upperBound Upper-bound of the sampling probability. The expected fraction sampled
 *                   will be ub - lb.
 * @param withReplacement Whether to sample with replacement.
 * @param seed the random seed
 * @param child the LogicalPlan
 */
case class Sample(
    lowerBound: Double,
    upperBound: Double,
    withReplacement: Boolean,
    seed: Long,
    child: LogicalPlan) extends UnaryNode {

  override def output: Seq[Attribute] = child.output
}

/**
 * Returns a new logical plan that dedups input rows.
 */
case class Distinct(child: LogicalPlan) extends UnaryNode {
  override def output: Seq[Attribute] = child.output
}

/**
 * Returns a new RDD that has exactly `numPartitions` partitions. Differs from
 * [[RepartitionByExpression]] as this method is called directly by DataFrame's, because the user
 * asked for `coalesce` or `repartition`. [[RepartitionByExpression]] is used when the consumer
 * of the output requires some specific ordering or distribution of the data.
 */
case class Repartition(numPartitions: Int, shuffle: Boolean, child: LogicalPlan)
  extends UnaryNode {
  override def output: Seq[Attribute] = child.output
}

/**
 * A relation with one row. This is used in "SELECT ..." without a from clause.
 */
case object OneRowRelation extends LeafNode {
  override def output: Seq[Attribute] = Nil

  /**
   * Computes [[Statistics]] for this plan. The default implementation assumes the output
   * cardinality is the product of of all child plan's cardinality, i.e. applies in the case
   * of cartesian joins.
   *
   * [[LeafNode]]s must override this.
   */
  override def statistics: Statistics = Statistics(sizeInBytes = 1)
}

/**
 * A relation produced by applying `func` to each partition of the `child`. tEncoder/uEncoder are
 * used respectively to decode/encode from the JVM object representation expected by `func.`
 */
case class MapPartitions[T, U](
    func: Iterator[T] => Iterator[U],
    tEncoder: ExpressionEncoder[T],
    uEncoder: ExpressionEncoder[U],
    output: Seq[Attribute],
    child: LogicalPlan) extends UnaryNode {
  override def missingInput: AttributeSet = AttributeSet.empty
}

/** Factory for constructing new `AppendColumn` nodes. */
object AppendColumns {
  def apply[T, U : Encoder](
      func: T => U,
      tEncoder: ExpressionEncoder[T],
      child: LogicalPlan): AppendColumns[T, U] = {
    val attrs = encoderFor[U].schema.toAttributes
    new AppendColumns[T, U](func, tEncoder, encoderFor[U], attrs, child)
  }
}

/**
 * A relation produced by applying `func` to each partition of the `child`, concatenating the
 * resulting columns at the end of the input row. tEncoder/uEncoder are used respectively to
 * decode/encode from the JVM object representation expected by `func.`
 */
case class AppendColumns[T, U](
    func: T => U,
    tEncoder: ExpressionEncoder[T],
    uEncoder: ExpressionEncoder[U],
    newColumns: Seq[Attribute],
    child: LogicalPlan) extends UnaryNode {
  override def output: Seq[Attribute] = child.output ++ newColumns
  override def missingInput: AttributeSet = super.missingInput -- newColumns
}

/** Factory for constructing new `MapGroups` nodes. */
object MapGroups {
  def apply[K, T, U : Encoder](
      func: (K, Iterator[T]) => TraversableOnce[U],
      kEncoder: ExpressionEncoder[K],
      tEncoder: ExpressionEncoder[T],
      groupingAttributes: Seq[Attribute],
      child: LogicalPlan): MapGroups[K, T, U] = {
    new MapGroups(
      func,
      kEncoder,
      tEncoder,
      encoderFor[U],
      groupingAttributes,
      encoderFor[U].schema.toAttributes,
      child)
  }
}

/**
 * Applies func to each unique group in `child`, based on the evaluation of `groupingAttributes`.
 * Func is invoked with an object representation of the grouping key an iterator containing the
 * object representation of all the rows with that key.
 */
case class MapGroups[K, T, U](
    func: (K, Iterator[T]) => TraversableOnce[U],
    kEncoder: ExpressionEncoder[K],
    tEncoder: ExpressionEncoder[T],
    uEncoder: ExpressionEncoder[U],
    groupingAttributes: Seq[Attribute],
    output: Seq[Attribute],
    child: LogicalPlan) extends UnaryNode {
  override def missingInput: AttributeSet = AttributeSet.empty
}

/** Factory for constructing new `CoGroup` nodes. */
object CoGroup {
  def apply[Key, Left, Right, Result : Encoder](
      func: (Key, Iterator[Left], Iterator[Right]) => TraversableOnce[Result],
      keyEnc: ExpressionEncoder[Key],
      leftEnc: ExpressionEncoder[Left],
      rightEnc: ExpressionEncoder[Right],
      leftGroup: Seq[Attribute],
      rightGroup: Seq[Attribute],
      left: LogicalPlan,
      right: LogicalPlan): CoGroup[Key, Left, Right, Result] = {
    CoGroup(
      func,
      keyEnc,
      leftEnc,
      rightEnc,
      encoderFor[Result],
      encoderFor[Result].schema.toAttributes,
      leftGroup,
      rightGroup,
      left,
      right)
  }
}

/**
 * A relation produced by applying `func` to each grouping key and associated values from left and
 * right children.
 */
case class CoGroup[Key, Left, Right, Result](
    func: (Key, Iterator[Left], Iterator[Right]) => TraversableOnce[Result],
    keyEnc: ExpressionEncoder[Key],
    leftEnc: ExpressionEncoder[Left],
    rightEnc: ExpressionEncoder[Right],
    resultEnc: ExpressionEncoder[Result],
    output: Seq[Attribute],
    leftGroup: Seq[Attribute],
    rightGroup: Seq[Attribute],
    left: LogicalPlan,
    right: LogicalPlan) extends BinaryNode {
  override def missingInput: AttributeSet = AttributeSet.empty
}<|MERGE_RESOLUTION|>--- conflicted
+++ resolved
@@ -154,26 +154,21 @@
   }
 }
 
-<<<<<<< HEAD
+case class RangeJoin(
+                      left: LogicalPlan,
+                      right: LogicalPlan,
+                      condition: Seq[Expression]) extends BinaryNode{
+
+  override def output: Seq[Attribute] = {
+    left.output ++ right.output
+  }
+}
+
 /**
  * A hint for the optimizer that we should broadcast the `child` if used in a join operator.
  */
 case class BroadcastHint(child: LogicalPlan) extends UnaryNode {
   override def output: Seq[Attribute] = child.output
-=======
-case class RangeJoin(
-  left: LogicalPlan,
-  right: LogicalPlan,
-  condition: Seq[Expression]) extends BinaryNode{
-
-  override def output = {
-    left.output ++ right.output
-  }
-}
-
-case class Except(left: LogicalPlan, right: LogicalPlan) extends BinaryNode {
-  def output = left.output
->>>>>>> 40265f7a
 }
 
 case class InsertIntoTable(
