--- conflicted
+++ resolved
@@ -29,13 +29,8 @@
 import org.apache.spark.sql.catalyst.plans.LeftSemi
 import org.apache.spark.sql.catalyst.plans.logical._
 import org.apache.spark.sql.catalyst.rules._
-<<<<<<< HEAD
 import org.apache.spark.sql.types._
-=======
-import org.apache.spark.sql.catalyst.types._
-import org.apache.spark.sql.catalyst.types.decimal.Decimal
 import org.apache.spark.sql.catalyst.planning.ExtractRangeJoinKeys
->>>>>>> 40265f7a
 
 abstract class Optimizer(conf: CatalystConf) extends RuleExecutor[LogicalPlan] {
   val batches =
@@ -750,7 +745,8 @@
   /**
    * Splits join condition expressions into three categories based on the attributes required
    * to evaluate them.
-   * @return (canEvaluateInLeft, canEvaluateInRight, haveToEvaluateInBoth)
+    *
+    * @return (canEvaluateInLeft, canEvaluateInRight, haveToEvaluateInBoth)
    */
   private def split(condition: Seq[Expression], left: LogicalPlan, right: LogicalPlan) = {
     val (leftEvaluateCondition, rest) =
@@ -765,11 +761,12 @@
    * It returns true if a logical plan matches one of the reserved cases.
    * This is developed originally to prevent optimizer from splitting long expressions that
    * could be potentially range join arguments.
-   * @param plan
+    *
+    * @param plan
    * @return true if the plan matches one of the reserved conditions
    */
   private def patternReserved(plan: LogicalPlan) = plan match {
-    case ExtractRangeJoinKeys(_, _, _, _) => false //turn to true to prevent rangeJoin opt
+    case ExtractRangeJoinKeys(_, _, _, _) => false // turn to true to prevent rangeJoin opt
     case _ => false
   }
 
@@ -817,48 +814,20 @@
       val (leftJoinConditions, rightJoinConditions, commonJoinCondition) =
         split(joinCondition.map(splitConjunctivePredicates).getOrElse(Nil), left, right)
 
-<<<<<<< HEAD
-      joinType match {
-        case _ @ (Inner | LeftSemi) =>
-          // push down the single side only join filter for both sides sub queries
-          val newLeft = leftJoinConditions.
-            reduceLeftOption(And).map(Filter(_, left)).getOrElse(left)
-          val newRight = rightJoinConditions.
-            reduceLeftOption(And).map(Filter(_, right)).getOrElse(right)
-          val newJoinCond = commonJoinCondition.reduceLeftOption(And)
-
-          Join(newLeft, newRight, joinType, newJoinCond)
-        case RightOuter =>
-          // push down the left side only join filter for left side sub query
-          val newLeft = leftJoinConditions.
-            reduceLeftOption(And).map(Filter(_, left)).getOrElse(left)
-          val newRight = right
-          val newJoinCond = (rightJoinConditions ++ commonJoinCondition).reduceLeftOption(And)
-
-          Join(newLeft, newRight, RightOuter, newJoinCond)
-        case LeftOuter =>
-          // push down the right side only join filter for right sub query
-          val newLeft = left
-          val newRight = rightJoinConditions.
-            reduceLeftOption(And).map(Filter(_, right)).getOrElse(right)
-          val newJoinCond = (leftJoinConditions ++ commonJoinCondition).reduceLeftOption(And)
-
-          Join(newLeft, newRight, LeftOuter, newJoinCond)
-        case FullOuter => f
-=======
       if (patternReserved(f)) {
         Join(left, right, joinType, joinCondition)
       }
       else {
         joinType match {
-          case Inner =>
+          case _@(Inner | LeftSemi) =>
             // push down the single side only join filter for both sides sub queries
             val newLeft = leftJoinConditions.
               reduceLeftOption(And).map(Filter(_, left)).getOrElse(left)
             val newRight = rightJoinConditions.
               reduceLeftOption(And).map(Filter(_, right)).getOrElse(right)
             val newJoinCond = commonJoinCondition.reduceLeftOption(And)
-            Join(newLeft, newRight, Inner, newJoinCond)
+
+            Join(newLeft, newRight, joinType, newJoinCond)
           case RightOuter =>
             // push down the left side only join filter for left side sub query
             val newLeft = leftJoinConditions.
@@ -867,17 +836,16 @@
             val newJoinCond = (rightJoinConditions ++ commonJoinCondition).reduceLeftOption(And)
 
             Join(newLeft, newRight, RightOuter, newJoinCond)
-          case _@(LeftOuter | LeftSemi) =>
+          case LeftOuter =>
             // push down the right side only join filter for right sub query
             val newLeft = left
             val newRight = rightJoinConditions.
               reduceLeftOption(And).map(Filter(_, right)).getOrElse(right)
             val newJoinCond = (leftJoinConditions ++ commonJoinCondition).reduceLeftOption(And)
 
-            Join(newLeft, newRight, joinType, newJoinCond)
+            Join(newLeft, newRight, LeftOuter, newJoinCond)
           case FullOuter => f
         }
->>>>>>> 40265f7a
       }
   }
 }
